--- conflicted
+++ resolved
@@ -72,22 +72,11 @@
       let phoneValue: Phone | undefined = undefined;
 
       if (command.phone) {
-<<<<<<< HEAD
-        const phoneInput = command.phone;
-        const countryCode = command.countryCode;
-
-        if (!countryCode) {
-          throw new BadRequestException('Country code is required when providing a phone number');
-        }
-
-        const phoneVo = Phone.fromParts(countryCode, phoneInput);
-=======
         if (!command.countryCode) {
           throw new BadRequestException('Country code is required when providing a phone number');
         }
 
         const phoneVo = Phone.fromParts(command.countryCode, command.phone);
->>>>>>> ac991886
         phoneValue = phoneVo;
 
         const existingUserByPhone = await this.userRepository.findByPhone(
@@ -160,26 +149,11 @@
         user = await this.userRepository.findByEmail(Email.create(command.email), { includeUnverified: true });
       } else {
         // Handle phone number - support both E.164 format and legacy phone/countryCode
-<<<<<<< HEAD
-        const countryCode = command.countryCode;
-        const phoneInput = command.phone;
-
-        if (!countryCode) {
-          throw new BadRequestException('Country code is required when using phone login');
-        }
-
-        if (!phoneInput) {
-          throw new BadRequestException('Phone number is required when using phone login');
-        }
-
-        const phone = Phone.fromParts(countryCode, phoneInput);
-=======
         if (!command.countryCode) {
           throw new BadRequestException('Country code is required when using phone login');
         }
 
         const phone = Phone.fromParts(command.countryCode, command.phone);
->>>>>>> ac991886
 
         user = await this.userRepository.findByPhone(phone.value);
       }
