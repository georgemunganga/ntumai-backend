--- conflicted
+++ resolved
@@ -189,13 +189,8 @@
       };
     }
 
-<<<<<<< HEAD
-    if (!registerDto.email || !registerDto.password || !registerDto.phone || !registerDto.countryCode) {
-      throw new BadRequestException('Email, password, phone, and country code are required for direct registration');
-=======
     if (!registerDto.email || !registerDto.password || !registerDto.phone) {
       throw new BadRequestException('Email, password, and phone are required for direct registration');
->>>>>>> af56a6b8
     }
 
     const result = await this.authenticationService.registerUser({
