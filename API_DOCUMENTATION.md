--- conflicted
+++ resolved
@@ -75,12 +75,7 @@
   "password": "SecurePass123!",
   "firstName": "John",
   "lastName": "Doe",
-<<<<<<< HEAD
-  "phone": "972827372",
-  "countryCode": "+260",
-=======
   "phoneNumber": "+260972827372",
->>>>>>> af56a6b8
   "role": "CUSTOMER"
 }
 ```
@@ -134,12 +129,7 @@
 **Request Body (phone login)**
 ```json
 {
-<<<<<<< HEAD
-  "phone": "972827372",
-  "countryCode": "+260",
-=======
   "phoneNumber": "+260972827372",
->>>>>>> af56a6b8
   "password": "SecurePass123!"
 }
 ```
@@ -204,13 +194,8 @@
 **Request Body (phone)**
 ```json
 {
-<<<<<<< HEAD
-  "phone": "972827372",
-  "countryCode": "+260"
-=======
   "phoneNumber": "+260972827372",
   "countryCode": "ZM"
->>>>>>> af56a6b8
 }
 ```
 
